--- conflicted
+++ resolved
@@ -2,13 +2,8 @@
 
   <PropertyGroup>
     <OutputType>Exe</OutputType>
-<<<<<<< HEAD
     <TargetFrameworks>netcoreapp3.0;netcoreapp2.2;netcoreapp2.1</TargetFrameworks>
-    <VersionPrefix>1.3.0</VersionPrefix>
-=======
-    <TargetFrameworks>netcoreapp2.2;netcoreapp2.1</TargetFrameworks>
     <VersionPrefix>1.4.0</VersionPrefix>
->>>>>>> e3eb61a4
     <PackAsTool>true</PackAsTool>
     <ToolCommandName>csval</ToolCommandName>
     <LangVersion>7.2</LangVersion>
